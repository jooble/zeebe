/*
 * Copyright Camunda Services GmbH and/or licensed to Camunda Services GmbH under
 * one or more contributor license agreements. See the NOTICE file distributed
 * with this work for additional information regarding copyright ownership.
 * Licensed under the Zeebe Community License 1.0. You may not use this file
 * except in compliance with the Zeebe Community License 1.0.
 */
package io.zeebe.exporter.util;

import static java.net.HttpURLConnection.HTTP_OK;
import static java.net.HttpURLConnection.HTTP_UNAUTHORIZED;

import com.fasterxml.jackson.databind.ObjectMapper;
import java.io.IOException;
import java.io.UncheckedIOException;
import java.time.Duration;
import java.util.Collections;
import java.util.Map;
import org.apache.http.HttpHost;
import org.elasticsearch.client.Request;
import org.elasticsearch.client.RestClient;
import org.testcontainers.containers.BindMode;
import org.testcontainers.containers.GenericContainer;
import org.testcontainers.containers.wait.strategy.HttpWaitStrategy;
import org.testcontainers.utility.Base58;

public class ElasticsearchContainer extends GenericContainer<ElasticsearchContainer>
    implements ElasticsearchNode<ElasticsearchContainer> {
  private static final ObjectMapper MAPPER = new ObjectMapper();
  private static final int DEFAULT_HTTP_PORT = 9200;
  private static final int DEFAULT_TCP_PORT = 9300;
  private static final String DEFAULT_IMAGE = "docker.elastic.co/elasticsearch/elasticsearch";

  private boolean isSslEnabled;
  private boolean isAuthEnabled;
  private String username;
  private String password;
  private RestClient client;
  private int port;

  public ElasticsearchContainer() {
    this(RestClient.class.getPackage().getImplementationVersion());
  }

  public ElasticsearchContainer(final String version) {
    super(DEFAULT_IMAGE + ":" + version);
  }

  @Override
  public ElasticsearchContainer withXpack() {
    return withEnv("xpack.license.self_generated.type", "trial");
  }

  @Override
  public ElasticsearchContainer withUser(final String username, final String password) {
    this.username = username;
    this.password = password;
    isAuthEnabled = true;

    return withXpack()
        .withEnv("xpack.security.enabled", "true")
        .withEnv("xpack.security.authc.anonymous.username", "anon")
        .withEnv("xpack.security.authc.anonymous.roles", "superuser")
        .withEnv("xpack.security.authc.anonymous.authz_exception", "true");
  }

  @Override
  public ElasticsearchContainer withJavaOptions(final String... options) {
    return this;
  }

  @Override
  public ElasticsearchContainer withKeyStore(final String keyStore) {
    isSslEnabled = true;

    return withXpack()
        .withClasspathResourceMapping(
            keyStore, "/usr/share/elasticsearch/config/keystore.p12", BindMode.READ_WRITE)
        .withEnv("xpack.security.http.ssl.enabled", "true")
        .withEnv("xpack.security.http.ssl.keystore.path", "keystore.p12");
  }

  @Override
  public HttpHost[] getRestHttpHosts() {
    final String scheme = isSslEnabled ? "https" : "http";
    final String host = getContainerIpAddress();
    final int port = this.port > 0 ? this.port : getMappedPort(DEFAULT_HTTP_PORT);

    return new HttpHost[] {new HttpHost(host, port, scheme)};
  }

  @Override
  public ElasticsearchContainer withPort(final int port) {
    this.port = port;
    addFixedExposedPort(port, DEFAULT_HTTP_PORT);
    return this;
  }

  @Override
  protected void doStart() {
    super.doStart();

    if (isAuthEnabled) {
<<<<<<< HEAD
      client = new RestHighLevelClient(RestClient.builder(getRestHttpHosts()));
=======
      client = RestClient.builder(getRestHttpHost()).build();
>>>>>>> bb04a16a
      setupUser();
    }
  }

  @Override
  public void stop() {
    super.stop();

    isAuthEnabled = false;
    isSslEnabled = false;
    username = null;
    password = null;

    if (client != null) {
      try {
        client.close();
      } catch (final IOException e) {
        throw new UncheckedIOException(e);
      }

      client = null;
    }
  }

  @Override
  protected void configure() {
    final var waitStrategy =
        new HttpWaitStrategy()
            .forPort(DEFAULT_HTTP_PORT)
            .forStatusCodeMatching(status -> status == HTTP_OK || status == HTTP_UNAUTHORIZED);
    waitStrategy.withStartupTimeout(Duration.ofMinutes(2));
    if (isSslEnabled) {
      waitStrategy.usingTls();
    }

    withEnv("discovery.type", "single-node")
        .withEnv("cluster.name", "zeebe")
        .withEnv("ELASTIC_PASSWORD", "changeme")
        .withNetworkAliases("elasticsearch-" + Base58.randomString(6))
        .withEnv("discovery.type", "single-node");

    addExposedPorts(DEFAULT_HTTP_PORT, DEFAULT_TCP_PORT);
    setWaitStrategy(waitStrategy);
  }

  private void setupUser() {
    final var request = new Request("POST", "/_xpack/security/user/" + username);
    final var body =
        Map.of(
            "roles", Collections.singleton("zeebe-exporter"), "password", password.toCharArray());

    try {
      request.setJsonEntity(MAPPER.writeValueAsString(body));
      createRole(client);
      client.performRequest(request);
    } catch (final IOException e) {
      throw new RuntimeException(e);
    }
  }

  // note: caveat, do not use custom index prefixes!
  private void createRole(final RestClient client) throws IOException {
    final var request = new Request("PUT", "/_xpack/security/role/zeebe-exporter");
    request.setJsonEntity("{}");
    client.performRequest(request);
  }
}<|MERGE_RESOLUTION|>--- conflicted
+++ resolved
@@ -101,11 +101,7 @@
     super.doStart();
 
     if (isAuthEnabled) {
-<<<<<<< HEAD
-      client = new RestHighLevelClient(RestClient.builder(getRestHttpHosts()));
-=======
-      client = RestClient.builder(getRestHttpHost()).build();
->>>>>>> bb04a16a
+      client = new RestHighLevelClient(RestClient.builder(getRestHttpHosts())).build();
       setupUser();
     }
   }
