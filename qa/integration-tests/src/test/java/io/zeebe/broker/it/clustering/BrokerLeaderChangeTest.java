--- conflicted
+++ resolved
@@ -382,11 +382,7 @@
               .handler(
                   (client, job) -> {
                     if (job.getKey() == jobKey) {
-<<<<<<< HEAD
-                      client.newCompleteCommand(job.getKey()).variables(NULL_VARIABLES).send();
-=======
                       client.newCompleteCommand(job.getKey()).send();
->>>>>>> 3653f3a3
                       latch.countDown();
                     }
                   })
