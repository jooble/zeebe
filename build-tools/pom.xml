<project xmlns="http://maven.apache.org/POM/4.0.0" xmlns:xsi="http://www.w3.org/2001/XMLSchema-instance" xsi:schemaLocation="http://maven.apache.org/POM/4.0.0 http://maven.apache.org/xsd/maven-4.0.0.xsd">

  <modelVersion>4.0.0</modelVersion>
  <name>Zeebe Build Tools</name>
  <artifactId>zeebe-build-tools</artifactId>
  <packaging>jar</packaging>

  <parent>
    <!-- We can't reference zeebe parent as parent otherwise we will have a circle dependency -->
    <groupId>io.zeebe</groupId>
    <artifactId>zeebe-bom</artifactId>
<<<<<<< HEAD
    <version>0.24.1-SNAPSHOT</version>
=======
    <version>0.24.2-SNAPSHOT</version>
>>>>>>> 1aa0bf34
    <relativePath>../bom</relativePath>
  </parent>

  <properties>
    <version.java>8</version.java>
  </properties>

  <dependencies>
    <dependency>
      <groupId>junit</groupId>
      <artifactId>junit</artifactId>
      <version>4.13</version>
    </dependency>

    <dependency>
      <groupId>org.slf4j</groupId>
      <artifactId>slf4j-api</artifactId>
      <version>1.7.30</version>
    </dependency>
  </dependencies>

  <build>
    <!-- Since we can't use zeebe parent as parent we have to declare/configure the java doc plugin again -->
    <pluginManagement>
      <plugins>
        <plugin>
          <groupId>org.apache.maven.plugins</groupId>
          <artifactId>maven-javadoc-plugin</artifactId>
          <version>${plugin.version.javadoc}</version>
          <configuration>
            <source>${version.java}</source>
            <quiet>true</quiet>
            <additionalOptions>-Xdoclint:none</additionalOptions>
          </configuration>
          <executions>
            <execution>
              <id>attach-javadocs</id>
              <goals>
                <goal>jar</goal>
              </goals>
            </execution>
          </executions>
        </plugin>
      </plugins>
    </pluginManagement>
  </build>
</project><|MERGE_RESOLUTION|>--- conflicted
+++ resolved
@@ -9,11 +9,7 @@
     <!-- We can't reference zeebe parent as parent otherwise we will have a circle dependency -->
     <groupId>io.zeebe</groupId>
     <artifactId>zeebe-bom</artifactId>
-<<<<<<< HEAD
-    <version>0.24.1-SNAPSHOT</version>
-=======
     <version>0.24.2-SNAPSHOT</version>
->>>>>>> 1aa0bf34
     <relativePath>../bom</relativePath>
   </parent>
 
